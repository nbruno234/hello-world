--- conflicted
+++ resolved
@@ -7,12 +7,6 @@
 
 This is a remote commit that I'd like to add... please?
 
-<<<<<<< HEAD
 These are emoji: :) :( ;)
 
-Added a last, perhaps conflicting line.
-
-These are emoji: :) :( ;)
-=======
-Added a last, perhaps conflicting line.
->>>>>>> 77513b86
+Added a last, perhaps conflicting line.